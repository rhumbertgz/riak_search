--- conflicted
+++ resolved
@@ -4,32 +4,24 @@
 %%
 %% etc/app.config
 %%
-<<<<<<< HEAD
 {ring_state_dir,    "data/ring"}.
 {web_ip,            "127.0.0.1"}.
 {web_port,          8098}.
 {handoff_port,      8099}.
 {pb_ip,             "127.0.0.1"}.
 {pb_port,           8087}.
+{raptor_conns,    50}.
+{analyzer_conns,  50}.
 {bitcask_data_root, "data/bitcask"}.
 {sasl_error_log,    "log/sasl-error.log"}.
 {sasl_log_dir,      "log/sasl"}.
 {raptor_port,       5099}.
 {qilr_analysis_port,6095}.
-=======
-{web_ip,          "127.0.0.1"}.
-{web_port,        8098}.
-{handoff_port,    8099}.
-{pb_ip,           "127.0.0.1"}.
-{pb_port,         8087}.
-{raptor_conns,    50}.
-{analyzer_conns,  50}.
->>>>>>> d01e6fef
 
 %%
 %% etc/vm.args
 %%
-{node,         "riak@127.0.0.1"}.
+{node,         "dev1@127.0.0.1"}.
 
 %%
 %% bin/riak
