%% -*- tab-width: 4;erlang-indent-level: 4;indent-tabs-mode: nil -*-
%% ex: ts=4 sw=4 et
[
 %% Riak Core config
 {riak_core, [
<<<<<<< HEAD
              {ring_creation_size, 8},
=======
              %% Default location of ringstate
              {ring_state_dir, "data/ring"},
>>>>>>> 94202813

              %% riak_web_ip is the IP address that Riak's HTTP interface will
              %%  bind to.  If this is undefined, the HTTP interface will not run.
              {web_ip, "127.0.0.1"},

              %% riak_web_port is the TCP port that Riak's HTTP interface will
              %% bind to.
              {web_port, 8098}
             ]},

 %% Riak KV config
 {riak_kv, [
            %% Storage_backend specifies the Erlang module defining the storage
            %% mechanism that will be used on this node.
            {storage_backend, riak_kv_multi_backend},
            
            {multi_backend_default, dets_backend},
            {multi_backend, [
                {dets_backend, riak_kv_dets_backend, [
                    {riak_kv_dets_backend_root, "data/dets"}
                ]},
                {search_backend, merge_index_backend, [
                    {merge_index_backend_root, "data/merge_index"}
                ]}
            ]},

            %% Different storage backends can use other configuration variables.
            %%  For instance, riak_dets_backend_root determines the directory
            %%  under which dets files will be placed.
            {riak_kv_dets_backend_root, "data/dets"},

            %% riak_handoff_port is the TCP port that Riak uses for
            %% intra-cluster data handoff.
            {handoff_port, 8099},

            %% pb_ip is the IP address that Riak's Protocol Buffers interface
            %% will bid to.  If this is undefined, the interface will not run.
            {pb_ip,   "0.0.0.0"},

            %% pb_port is the TCP port that Riak's Protocol Buffers interface
            %% will bind to
            {pb_port, 8087},

            %% raw_name is the first part of all URLS used by Riak's raw HTTP
            %% interface.  See riak_web.erl and raw_http_resource.erl for
            %% details.
            %% {raw_name, "riak"},

            %% mapred_name is URL used to submit map/reduce requests to Riak.
            {mapred_name, "mapred"},
            
            %% js_vm_count is the number of Javascript VMs to start per Riak
            %% node.  8 is a good default for smaller installations. A larger
            %% number like 12 or 16 is appropriate for installations handling
            %% lots of map/reduce processing.
            {js_vm_count, 8},

            %% js_source_dir should point to a directory containing Javascript
            %% source files which will be loaded by Riak when it initializes
            %% Javascript VMs.
            %{js_source_dir, "/tmp/js_source"}
         
            %% riak_stat enables the use of the "riak-admin status" command to 
            %% retrieve information the Riak node for performance and debugging needs
            {riak_kv_stat, true}
           ]},

 %% SASL config
 {sasl, [
         {sasl_error_logger, {file, "log/sasl-error.log"}},
         {errlog_type, error},
         {error_logger_mf_dir, "log/sasl"},      % Log directory
         {error_logger_mf_maxbytes, 10485760},   % 10 MB max file size
         {error_logger_mf_maxfiles, 5}           % 5 files max
         ]}
].<|MERGE_RESOLUTION|>--- conflicted
+++ resolved
@@ -3,12 +3,8 @@
 [
  %% Riak Core config
  {riak_core, [
-<<<<<<< HEAD
-              {ring_creation_size, 8},
-=======
               %% Default location of ringstate
               {ring_state_dir, "data/ring"},
->>>>>>> 94202813
 
               %% riak_web_ip is the IP address that Riak's HTTP interface will
               %%  bind to.  If this is undefined, the HTTP interface will not run.
