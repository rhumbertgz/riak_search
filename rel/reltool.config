--- conflicted
+++ resolved
@@ -1,14 +1,9 @@
 %% -*- tab-width: 4;erlang-indent-level: 4;indent-tabs-mode: nil -*-
 %% ex: ts=4 sw=4 et
 {sys, [
-<<<<<<< HEAD
-       {lib_dirs, ["../deps", "../apps"]},
-       {rel, "riak", "0.9.1",
-=======
        {lib_dirs, ["../deps",
                    "../apps"]},
        {rel, "riak", "0.10",
->>>>>>> 73b6ae9e
         [
          kernel,
          stdlib,
@@ -36,11 +31,8 @@
        {excl_archive_filters, [".*"]},
        {app, erlang_js, [{incl_cond, include}]},
        {app, luke, [{incl_cond, include}]},
-<<<<<<< HEAD
+       {app, ebloom, []},
        {app, qilr, [{incl_cond, include}]},
-=======
-       {app, ebloom, []},
->>>>>>> 73b6ae9e
        {app, riak_core, [{incl_cond, include}]},
        {app, riak_kv, [{incl_cond, include}]},
        {app, riak_search, [{incl_cond, include}]},
