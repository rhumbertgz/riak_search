%% -------------------------------------------------------------------
%%
%% Copyright (c) 2007-2010 Basho Technologies, Inc.  All Rights Reserved.
%%
%% -------------------------------------------------------------------

-module(riak_search_client, [RiakClient]).

-include("riak_search.hrl").

-define(MAX_MULTI_TERM_SZ, 250).
-define(OPTIMIZER_PROC_CT, 32).

-export([
    %% MapReduce Searching...
    mapred/5, mapred_stream/6,

    %% Searching...
    parse_query/2,
    search/5,
    search/6,
    search_fold/5,
    search_doc/5,
    search_doc/6,

    %% Indexing...
    index_doc/2,
    index_docs/1, index_docs/2,
    index_term/5, index_term/6,
    index_terms/1,

    %% Delete
    delete_docs/1,
    delete_doc_terms/1,
    delete_term/4,
    delete_terms/1
]).

mapred(DefaultIndex, SearchQuery, MRQuery, ResultTransformer, Timeout) ->
    {ok, ReqID} = mapred_stream(DefaultIndex, SearchQuery, MRQuery, self(), ResultTransformer, Timeout),
    luke_flow:collect_output(ReqID, Timeout).

mapred_stream(DefaultIndex, SearchQuery, MRQuery, ClientPid, ResultTransformer, Timeout) ->
    InputDef = {modfun, riak_search, mapred_search, [DefaultIndex, SearchQuery]},
    {ok, {RId, FSM}} = RiakClient:mapred_stream(MRQuery, ClientPid, ResultTransformer, Timeout),
    RiakClient:mapred_dynamic_inputs_stream(FSM, InputDef, Timeout),
    luke_flow:finish_inputs(FSM),
    {ok, RId}.


%% Parse the provided query. Returns either {ok, QueryOps} or {error,
%% Error}.
parse_query(IndexOrSchema, Query) ->
    {ok, Schema} = riak_search_config:get_schema(IndexOrSchema),
    DefaultIndex = Schema:name(),
    DefaultField = Schema:default_field(),
    DefaultOp = Schema:default_op(),
    {ok, Ops} = lucene_parser:parse(
                  riak_search_utils:to_list(DefaultIndex),
                  riak_search_utils:to_list(DefaultField),
                  riak_search_utils:to_list(Query)),
    {ok, riak_search_op:preplan(Ops, #search_state{default_op=DefaultOp})}.



%% Run the Query, return the list of keys.
%% Timeout is in milliseconds.
%% Return the {Length, Results}.
search(IndexOrSchema, QueryOps, QueryStart, QueryRows, Timeout) ->
    search(IndexOrSchema, QueryOps, QueryStart, QueryRows, score, Timeout).

search(IndexOrSchema, QueryOps, QueryStart, QueryRows, PresortBy, Timeout)
  when PresortBy == key; PresortBy == score ->
    %% Execute the search.
    SearchRef1 = stream_search(IndexOrSchema, QueryOps),

    %% Collect the results...
    MaxSearchResults = app_helper:get_env(riak_search, max_search_results),
    F = fun(Results, {Acc, AccCount}) ->
                NewAcc = Results ++ Acc,
                NewAccCount = AccCount + length(Results),
                case NewAccCount > MaxSearchResults of
                    true ->
                        throw({too_many_results, QueryOps});
                    false ->
                        {NewAcc, NewAccCount}
                end
        end,
<<<<<<< HEAD
    {ok, SearchRef2, {Results, _}} = fold_results(SearchRef1, Timeout, F, {[], 0}),

    case PresortBy of
        key ->
            SortedResults = sort_by_key(SearchRef2, Results);
        _ ->
            SortedResults = sort_by_score(SearchRef2, Results)
    end,
             

    %% Dedup, and handle start and max results. Return matching
    %% documents.
    Results1 = truncate_list(QueryStart, QueryRows, SortedResults),
    Length = length(SortedResults),
    {Length, Results1}.
=======
    case fold_results(SearchRef1, Timeout, F, {[], 0}) of
        {ok, SearchRef2, {Results, _}} ->
            SortedResults = sort_by_score(SearchRef2, Results),

            %% Dedup, and handle start and max results. Return matching
            %% documents.
            Results1 = truncate_list(QueryStart, QueryRows, SortedResults),
            Length = length(SortedResults),
            {Length, Results1};
        {error, _} = Err ->
            Err
    end.
>>>>>>> ce9c5206

%% Run the search query, fold results through function, return final
%% accumulator.
search_fold(IndexOrSchema, QueryOps, Fun, AccIn, Timeout) ->
    %% Execute the search, collect the results,.
    SearchRef = stream_search(IndexOrSchema, QueryOps),
    case fold_results(SearchRef, Timeout, Fun, AccIn) of
        {ok, _NewSearchRef, AccOut} ->
            AccOut;
        {error, _} = Err ->
            Err
    end.

search_doc(IndexOrSchema, QueryOps, QueryStart, QueryRows, Timeout) ->
    search_doc(IndexOrSchema, QueryOps, QueryStart, QueryRows, score, Timeout).

search_doc(IndexOrSchema, QueryOps, QueryStart, QueryRows, PresortBy, Timeout)
  when PresortBy == key; PresortBy == score ->
    %% Get results...
    {Length, Results} = search(IndexOrSchema, QueryOps, QueryStart, QueryRows, PresortBy, Timeout),
    MaxScore = case Results of
                   [] ->
                       "0.0";
                   [{_, _, Props}|_] ->
                       [MS] = io_lib:format("~g", [proplists:get_value(score, Props)]),
                       MS
               end,
    %% Fetch the documents in parallel.
    F = fun({Index, DocID, _}) ->
        riak_indexed_doc:get(RiakClient, Index, DocID)
    end,
    Documents = riak_search_utils:ptransform(F, Results),
    {Length, MaxScore, [X || X <- Documents, X /= {error, notfound}]}.

%% Index a specified #riak_idx_doc
index_doc(IdxDoc, AnalyzerPid) ->
    index_docs([IdxDoc], AnalyzerPid).

index_docs(IdxDocs) ->
    {ok, AnalyzerPid} = qilr:new_analyzer(),
    try
        index_docs(IdxDocs, AnalyzerPid)
    after
        qilr:close_analyzer(AnalyzerPid)
    end,
    ok.

index_docs(IdxDocs, AnalyzerPid) ->
    %% For each doc, update the object stored in Riak KV, and generate
    %% a list of postings to add and delete.
    F = fun(IdxDoc0, {RiakObjsAccIn, DeleteAccIn, IndexAccIn}) ->
                %% Analyze the doc...
                IdxDoc = riak_indexed_doc:analyze(IdxDoc0, AnalyzerPid),

                %% Get the terms to delete...
                Index = riak_indexed_doc:index(IdxDoc),
                DocId = riak_indexed_doc:id(IdxDoc),
                case riak_indexed_doc:get_obj(RiakClient, Index, DocId) of
                    {ok, OldRiakObj} ->
                        OldIdxDoc = riak_object:get_value(OldRiakObj),
                        DeleteTerms = riak_indexed_doc:postings(OldIdxDoc);
                    {error, notfound} ->
                        OldRiakObj = riak_indexed_doc:new_obj(Index, DocId),
                        DeleteTerms = []
                end,
                NewDeleteAcc = [DeleteTerms|DeleteAccIn],

                %% Get the terms to index...
                IndexTerms = riak_indexed_doc:postings(IdxDoc),
                NewIndexAcc = [IndexTerms|IndexAccIn],

                %% Store the document...
                RiakObj = riak_object:update_value(OldRiakObj, IdxDoc),
                NewRiakObjsAcc = [RiakObj|RiakObjsAccIn],

                %% Return.
                {NewRiakObjsAcc, NewDeleteAcc, NewIndexAcc}
        end,
    {RiakObjsAcc, DeleteAcc, IndexAcc} = lists:foldl(F, {[],[],[]}, IdxDocs),

    %% Create the Riak objects...
    [riak_indexed_doc:put_obj(RiakClient, X) || X <- RiakObjsAcc],

    %% Delete the old postings...
    FlatDeleteAcc = lists:flatten(DeleteAcc),
    delete_terms(FlatDeleteAcc),

    %% Add the new postings...
    FlatIndexAcc = lists:flatten(IndexAcc),
    index_terms(FlatIndexAcc),
    ok.


%% Index the specified term - better to use the plural 'terms' interfaces
index_term(Index, Field, Term, DocID, Props) ->
    K = riak_search_utils:current_key_clock(),
    index_term(Index, Field, Term, DocID, Props, K).

index_term(Index, Field, Term, DocID, Props, K) ->
    index_terms([{Index, Field, Term, DocID, Props, K}]).

index_terms(Terms) ->
    IndexFun = fun(VNode, Postings) ->
                       riak_search_vnode:index(VNode, Postings)
               end,
    process_terms(IndexFun, Terms).

%% Given a list of terms of the form {I,F,T,V,P,K}, pull them off in
%% chunks, batch them according to preflist, and then index them in
%% parallel.
process_terms(IndexFun, Terms) ->
    BatchSize = app_helper:get_env(riak_search, index_batch_size, 1000),
    process_terms_1(IndexFun, BatchSize, gb_trees:empty(), Terms).
process_terms_1(_, _, _, []) ->
    ok;
process_terms_1(IndexFun, BatchSize, PreflistCache, Terms) ->
    %% Split off the next chunk of terms.
    case length(Terms) > BatchSize of
        true ->
            {Batch, Rest} = lists:split(BatchSize, Terms);
        false ->
            {Batch, Rest} = {Terms, []}
    end,

    %% Create a table for grouping terms.
    SubBatchTable = ets:new(batch, [protected, duplicate_bag]),
    ReplicaTable = ets:new(batch, [protected, duplicate_bag]),
    try
        %% SubBatch the postings by {Partition, Index}. Our
        %% terminology overlaps, so to clarify what we mean here:
        %% Partition is the number between 0 and 2^160-1 identifying
        %% the place on the ring. Index is the actual search index,
        %% such as <<"products">>. We do this because later we'll need
        %% to look up the n_val for the Index.
        Batch1 = riak_search_ring_utils:zip_with_partition_and_index(Batch),
        true = ets:insert(SubBatchTable, Batch1),

        %% Ensure the PreflistCache contains all needed entries...
        F1 = fun(PIKey, Cache) ->
                     case gb_trees:lookup(PIKey, Cache) of
                         {value, _} ->
                             PreflistCache;
                         none ->
                             %% Create a sample DocIdx in the section
                             %% of the ring where we want a partition.
                             {Partition, Index} = PIKey,
                             DocIdx = <<(Partition - 1):160/integer>>,

                             %% Get the n_val...
                             {ok, Schema} = riak_search_config:get_schema(Index),
                             NVal = Schema:n_val(),

                             %% Calculate the preflist...
                             Preflist = riak_core_apl:get_apl(DocIdx, NVal, riak_search),
                             gb_trees:insert(PIKey, Preflist, Cache)
                     end
             end,
        PartitionIndexes = riak_search_utils:ets_keys(SubBatchTable),
        NewPreflistCache = lists:foldl(F1, PreflistCache, PartitionIndexes),

        %% For each SubBatch, look up the preflists that should
        %% contain those postings, and group them together.
        F2 = fun(PIKey) ->
                     %% Get the preflist.
                     {value, Preflist} = gb_trees:lookup(PIKey, NewPreflistCache),

                     %% Get the SubBatch, add replica for each entry in the preflist.
                     Replicas = [{VNode, Posting} || {_, Posting} <- ets:lookup(SubBatchTable, PIKey), VNode <- Preflist],
                     ets:insert(ReplicaTable, Replicas)
             end,
        [F2(X) || X <- PartitionIndexes],

        %% Index the postings.
        F3 = fun(VNode) ->
                     Postings = [Posting || {_, Posting} <- ets:lookup(ReplicaTable, VNode)],
                     IndexFun(VNode, Postings)
             end,
        VNodes = riak_search_utils:ets_keys(ReplicaTable),
        riak_search_utils:ptransform(F3, VNodes),

        %% Repeat until there are no more terms...
        process_terms_1(IndexFun, BatchSize, NewPreflistCache, Rest)
    after
        ets:delete(SubBatchTable),
        ets:delete(ReplicaTable)
    end.


%% Docs is a list of the form [{DocIndex, DocID}].
delete_docs(Docs) ->
    F = fun({DocIndex, DocID}, {ObjsAccIn, DeleteAccIn}) ->
                case riak_indexed_doc:get(RiakClient, DocIndex, DocID) of
                    IdxDoc when is_record(IdxDoc, riak_idx_doc) ->
                        DeleteTerms = riak_indexed_doc:postings(IdxDoc),
                        NewObjsAcc = [{DocIndex, DocID}|ObjsAccIn],
                        NewDeleteAcc = [DeleteTerms|DeleteAccIn],
                        {NewObjsAcc, NewDeleteAcc};
                    {error, notfound} ->
                        {ObjsAccIn, DeleteAccIn}
                end
        end,
    {ExistingObjs, DeleteAcc} = lists:foldl(F, {[],[]}, Docs),

    %% Delete the postings...
    FlatDeleteAcc = lists:flatten(DeleteAcc),
    delete_terms(FlatDeleteAcc),

    %% Delete the Riak objects...
    [RiakClient:delete(DocIndex, DocID) || {DocIndex, DocID} <- ExistingObjs],
    ok.


%% Delete all of the indexed terms in the IdxDoc - does not remove the IdxDoc itself
delete_doc_terms(IdxDoc) ->
    %% Build a list of terms to delete and send them over to the delete FSM
    Postings = riak_indexed_doc:postings(IdxDoc),
    delete_terms(Postings).

%% Delete the specified term - better to use the plural 'terms' interfaces.
delete_term(Index, Field, Term, DocID) ->
    K =  riak_search_utils:current_key_clock(),
    delete_terms([{Index, Field, Term, DocID, K}]).

delete_terms(Terms) ->
    DeleteFun = fun(VNode, Postings) ->
                        riak_search_vnode:delete(VNode, Postings)
                end,
    process_terms(DeleteFun, Terms).

truncate_list(QueryStart, QueryRows, List) ->
    %% Remove the first QueryStart results...
    case QueryStart =< length(List) of
        true  -> {_, List1} = lists:split(QueryStart, List);
        false -> List1 = []
    end,

    %% Only keep QueryRows results...
    case QueryRows /= infinity andalso QueryRows =< length(List1) of
        true  -> {List2, _} = lists:split(QueryRows, List1);
        false -> List2 = List1
    end,

    %% Return.
    List2.

stream_search(IndexOrSchema, OpList) ->
    %% Run the query through preplanning.
    State = #search_state {},
    Props = riak_search_op:preplan(OpList, State),

    %% Get the schema...
    {ok, Schema} = riak_search_config:get_schema(IndexOrSchema),

    %% Get the total number of terms and weight in query...
    {NumTerms, NumDocs, QueryNorm} = get_scoring_info(OpList),
    SearchState = #search_state {
      parent=self(),
      index=Schema:name(),
      field=Schema:default_field(),
      num_terms=NumTerms,
      num_docs=NumDocs,
      query_norm=QueryNorm,
      props=Props
     },

    %% Start the query process...
    Ref = make_ref(),
    {ok, NumInputs} = riak_search_op:chain_op(OpList, self(), Ref, SearchState),
    #riak_search_ref {
        id=Ref, termcount=NumTerms,
        inputcount=NumInputs, querynorm=QueryNorm }.


%% Receive results from the provided SearchRef, run through the
%% provided Fun starting with Acc.
%% Fun([Results], Acc) -> NewAcc.
fold_results(SearchRef, Timeout, Fun, Acc) ->
    case collect_result(SearchRef, Timeout) of
        {done, Ref} ->
            {ok, Ref, Acc};
        {error, _} = Err ->
            Err;
        {Results, Ref} ->
            NewAcc = Fun(Results, Acc),
            fold_results(Ref, Timeout, Fun, NewAcc)
    end.

%% Collect one or more individual results in as non-blocking of a
%% fashion as possible. Returns {Results, SearchRef}, {done,
%% SearchRef}, or {error, timeout}.
collect_result(#riak_search_ref{inputcount=0}=SearchRef, _Timeout) ->
    {done, SearchRef};
collect_result(#riak_search_ref{id=Id, inputcount=InputCount}=SearchRef, Timeout) ->
    receive
        {results, Results, Id} ->
            {Results, SearchRef};
        {disconnect, Id} ->
            {[], SearchRef#riak_search_ref{inputcount=InputCount - 1}};
        {error, _} = Err ->
            Err
        after Timeout ->
             {error, timeout}
    end.

%% Return {NumTerms, NumDocs, QueryNorm}...
%% http://lucene.apache.org/java/2_4_0/api/org/apache/lucene/search/Similarity.html
get_scoring_info(OpList) ->
    %% Calculate num terms...
    ScoringProps = get_scoring_props(OpList),
    NumTerms = length(ScoringProps),
    NumDocs = lists:sum([0] ++ [DocFrequency || {DocFrequency, _} <- ScoringProps]),

    %% Calculate the QueryNorm...
    F = fun({DocFrequency, Boost}, Acc) ->
                IDF = 1 + math:log((NumDocs + 1) / (DocFrequency + 1)),
                Acc + math:pow(IDF * Boost, 2)
        end,
    SumOfSquaredWeights = lists:foldl(F, 0, ScoringProps),
    QueryNorm = 1 / math:pow(SumOfSquaredWeights + 1, 0.5),
    {NumTerms, NumDocs, QueryNorm}.

get_scoring_props(Ops) ->
    lists:flatten([get_scoring_props_1(Ops)]).
get_scoring_props_1(Ops) when is_list(Ops) ->
    [get_scoring_props_1(X) || X <- Ops];
get_scoring_props_1(#term { doc_freq=DocFrequency, boost=Boost }) ->
    {DocFrequency, Boost};
get_scoring_props_1(Op) when is_tuple(Op) ->
    get_scoring_props_1(tuple_to_list(Op));
get_scoring_props_1(_) ->
    [].

sort_by_key(SearchRef, Results) ->
    sort_results(SearchRef, Results, 3).

sort_by_score(SearchRef, Results) ->
    sort_results(SearchRef, Results, 1).

sort_results(#riak_search_ref{querynorm=QNorm, termcount=TermCount},
             Results, Element) ->
    SortedResults = lists:keysort(Element,
                                  calculate_scores(QNorm, TermCount, Results)),
    [{Index, DocID, Props} || {_, Index, DocID, Props} <- SortedResults].

calculate_scores(QueryNorm, NumTerms, [{Index, DocID, Props}|Results]) ->
    ScoreList = proplists:get_value(score, Props, []),
    Coord = length(ScoreList) / (NumTerms + 1),
    Score = Coord * QueryNorm * lists:sum(ScoreList),
    NewProps = lists:keystore(score, 1, Props, {score, Score}),
    [{-1 * Score, Index, DocID, NewProps}|calculate_scores(QueryNorm, NumTerms, Results)];
calculate_scores(_, _, []) ->
    [].
<|MERGE_RESOLUTION|>--- conflicted
+++ resolved
@@ -86,26 +86,15 @@
                         {NewAcc, NewAccCount}
                 end
         end,
-<<<<<<< HEAD
-    {ok, SearchRef2, {Results, _}} = fold_results(SearchRef1, Timeout, F, {[], 0}),
-
-    case PresortBy of
-        key ->
-            SortedResults = sort_by_key(SearchRef2, Results);
-        _ ->
-            SortedResults = sort_by_score(SearchRef2, Results)
-    end,
-             
-
-    %% Dedup, and handle start and max results. Return matching
-    %% documents.
-    Results1 = truncate_list(QueryStart, QueryRows, SortedResults),
-    Length = length(SortedResults),
-    {Length, Results1}.
-=======
+
     case fold_results(SearchRef1, Timeout, F, {[], 0}) of
         {ok, SearchRef2, {Results, _}} ->
-            SortedResults = sort_by_score(SearchRef2, Results),
+            case PresortBy of
+                key ->
+                    SortedResults = sort_by_key(SearchRef2, Results);
+                _ ->
+                    SortedResults = sort_by_score(SearchRef2, Results)
+            end,
 
             %% Dedup, and handle start and max results. Return matching
             %% documents.
@@ -115,7 +104,6 @@
         {error, _} = Err ->
             Err
     end.
->>>>>>> ce9c5206
 
 %% Run the search query, fold results through function, return final
 %% accumulator.
