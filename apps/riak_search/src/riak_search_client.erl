--- conflicted
+++ resolved
@@ -9,7 +9,6 @@
     %% Searching...
     search/2, search/3,
 
-<<<<<<< HEAD
     %% Stream Searching...
     stream_search/2, 
     collect_result/2,
@@ -17,12 +16,6 @@
     %% Doc Searching...
     doc_search/2,
     doc_search/5,
-=======
-%% Querying
--export([explain/3, explain/4, stream_search/3, stream_search/4, search/3,
-         search/4, search/5, doc_search/3, doc_search/5, collect_result/2,
-         get_document/2, query_as_graph/1]).
->>>>>>> f76e7312
 
     %% Explain...
     explain/2,
@@ -239,12 +232,8 @@
     %% Set up the operators. They automatically start when created...
     Ref = make_ref(),
     QueryProps = [{num_docs, NumDocs}],
-<<<<<<< HEAD
 
     %% Start the query process ... 
-=======
-%% Start the query process ...
->>>>>>> f76e7312
     {ok, NumInputs} = riak_search_op:chain_op(OpList1, self(), Ref, QueryProps),
     #riak_search_ref { 
         id=Ref, termcount=NumTerms, 
