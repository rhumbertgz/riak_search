-module(riak_search_client, [RiakClient]).

-include("riak_search.hrl").

-define(DEFAULT_RESULT_SIZE, 10).
-define(DEFAULT_TIMEOUT, 60000).

-export([
    %% Searching...
    search/2, search/3,

    %% Doc Searching...
    search_doc/2,
    search_doc/5,

    %% Stream Searching...
    stream_search/2, 
    collect_result/2,

    %% Explain...
    explain/2,
    query_as_graph/1,

    %% Indexing...
    index_doc/2,
    index_doc/3,
    index_idx_doc/1, 
    index_idx_doc/2,
   
    %% Other
    optimize_query/1,
    optimize_terms/2
]).


%% Run the Query, return the list of keys.
search(IndexOrSchema, Query) ->
    search(IndexOrSchema, Query, ?DEFAULT_TIMEOUT).


%% Run the Query, return the list of keys.
%% Timeout is in milliseconds. 
%% Return the list of keys.
search(IndexOrSchema, Query, Timeout) ->
    SearchRef = stream_search(IndexOrSchema, Query),
    Results = collect_results(SearchRef, Timeout, []),
    [Key || {Key, _Props} <- Results].


%% Run the Query, results are fetchable using collect_result/2.
%% Returns SearchRef.
stream_search(IndexOrSchema, Query) ->
    %% Get the schema...
    Schema = to_schema(IndexOrSchema),

    %% Parse the query...
    {ok, AnalyzerPid} = qilr_analyzer_sup:new_analyzer(),
    ParseResult = qilr_parse:string(AnalyzerPid, Query),
    qilr_analyzer:close(AnalyzerPid),

    %% Either execute or throw an error.
    case ParseResult of
        {ok, AST} ->
            execute(AST, Schema);
        Error ->
            throw(Error)
    end.


%% Search for Index, return {Length, [Docs]}.
search_doc(IndexOrSchema, Query) ->
    search_doc(IndexOrSchema, Query, 0, ?DEFAULT_RESULT_SIZE, ?DEFAULT_TIMEOUT).


%% Search for Index, return {Length, [Docs]}.
%% Limit by QueryStart and QueryRows, Timeout is in milliseconds.
search_doc(IndexOrSchema, Query, QueryStart, QueryRows, Timeout) ->
    %% Get the Schema and Index...
    Schema = to_schema(IndexOrSchema),
    Index = Schema:name(),
    
    %% Run the search...
    Results = search(Schema, Query, Timeout),
    Length = length(Results),

    %% Dedup, and handle start and max results. Return matching
    %% documents.
    Results1 = lists:usort(Results),
    Results2 = truncate_list(QueryStart, QueryRows, Results1),
    {Length, [get_document(Index, DocId) || DocId <- Results2]}.


get_document(Index, DocId) ->
    DocBucket = riak_search_utils:from_binary(Index) ++ "_docs",
    {ok, Obj} = RiakClient:get(riak_search_utils:to_binary(DocBucket),
                               riak_search_utils:to_binary(DocId), 2),
    riak_object:get_value(Obj).


%% Parse the Query, run it through preplanning, return the execution
%% plan.
explain(IndexOrSchema, Query) ->
    %% Get schema information...
    Schema = to_schema(IndexOrSchema),
    DefaultIndex = Schema:name(),
    DefaultField = Schema:default_field(),
    Facets = [{DefaultIndex, Schema:field_name(X)} || X <- Schema:facets()],

    {ok, AnalyzerPid} = qilr_analyzer_sup:new_analyzer(),
    ParseResult = qilr_parse:string(AnalyzerPid, Query),
    ?PRINT(ParseResult),
    qilr_analyzer:close(AnalyzerPid),
    case ParseResult of 
        {ok, Ops} ->
            ?PRINT(Ops),
            ?PRINT(DefaultIndex),
            ?PRINT(DefaultField),
            riak_search_preplan:preplan(Ops, DefaultIndex, DefaultField, Facets);
        Error ->
            throw(Error)
    end.


%% Index a solr XML formatted file.
index_doc(IndexOrSchema, Body) when is_binary(Body) ->
    {ok, AnalyzerPid} = qilr_analyzer_sup:new_analyzer(),
    index_doc(AnalyzerPid, IndexOrSchema, Body),
    qilr_analyzer:close(AnalyzerPid),
    ok.

%% Index a solr XML formatted file using the provided analyzer pid.
index_doc(AnalyzerPid, IndexOrSchema, Body) ->
    %% Get the schema...
    Schema = to_schema(IndexOrSchema),
    Index = Schema:name(),
    
    %% Parse the xml...
    Commands = riak_solr_xml_xform:xform(Body),
    ok = Schema:validate_commands(Commands),

    %% Index the docs...
    F = fun(DictDoc) ->
        IdxDoc = to_riak_idx_doc(Index, DictDoc),
        index_idx_doc(AnalyzerPid, IdxDoc)
    end,
    {docs, Docs} = lists:keyfind(docs, 1, Commands),
    [F(X) || X <- Docs],
    ok.

%% @private
to_riak_idx_doc(Index, Doc0) ->
    Id = dict:fetch("id", Doc0),
    Doc = dict:erase(Id, Doc0),
    Fields = dict:to_list(dict:erase(Id, Doc)),
    #riak_idx_doc{id=Id, index=Index, fields=Fields, props=[]}.

%% Index a #riak_idx_doc{} record.
index_idx_doc(IdxDoc) when is_record(IdxDoc, riak_idx_doc) ->
    {ok, AnalyzerPid} = qilr_analyzer_sup:new_analyzer(),
    index_idx_doc(AnalyzerPid, IdxDoc),
    qilr_analyzer:close(AnalyzerPid),
    ok.

%% Index a #riak_idx_doc{} record using the provided analyzer pid.
index_idx_doc(AnalyzerPid, IdxDoc) when is_record(IdxDoc, riak_idx_doc) ->
    %% Extract fields, get schema...
    #riak_idx_doc{id=DocID, index=Index, fields=DocFields}=IdxDoc,
    Schema = to_schema(Index),
    
    %% Put together a list of Facet properties...
    F1 = fun(Facet, Acc) ->
        FName = Schema:field_name(Facet),
        case lists:keyfind(FName, 1, DocFields) of
            {FName, Value} ->
                [{FName, Value}|Acc];
            false ->
                Acc
        end
    end,
    FacetProps = lists:foldl(F1, [], Schema:facets()),
    ?PRINT(FacetProps),

    %% For each Field = {FieldName, FieldValue}, split the FieldValue
    %% into terms. Build a list of positions for those terms, then get
    %% a de-duped list of the terms. For each, index the FieldName /
    %% Term / DocID / Props.
    F2 = fun({FieldName, FieldValue}) ->
        {ok, Terms} = qilr_analyzer:analyze(AnalyzerPid, FieldValue),
        PositionTree = get_term_positions(Terms),
        Terms1 = gb_trees:keys(PositionTree),
        [begin
            Props = build_props(Term, PositionTree),
            index_term(Index, FieldName, Term, DocID, Props ++ FacetProps)
        end || Term <- Terms1]
    end,
    DocFields1 = DocFields -- FacetProps,
    [F2(X) || X <- DocFields1],
    
    %% Now, write the document itself.
    DocBucket = Index ++ "_docs",
    DocObj = riak_object:new(riak_search_utils:to_binary(DocBucket),
                             riak_search_utils:to_binary(DocID),
                             IdxDoc),
    RiakClient:put(DocObj, 1).

%% @private Given a list of tokens, build a gb_tree mapping words to a
%% list of word positions.
get_term_positions(Terms) ->
    F = fun(Term, {Pos, Acc}) ->
        case gb_trees:lookup(Term, Acc) of
            {value, Positions} ->
                {Pos + 1, gb_trees:update(Term, [Pos|Positions], Acc)};
            none ->
                {Pos + 1, gb_trees:insert(Term, [Pos], Acc)}
        end 
    end,
    {_, Tree} = lists:foldl(F, {1, gb_trees:empty()}, Terms),
    Tree.

%% Given a term and a list of positions, generate a list of
%% properties.
build_props(Term, PositionTree) ->
    case gb_trees:lookup(Term, PositionTree) of
        none ->
            [];
        {value, Positions} ->
            [
                {word_pos, Positions},
                {freq, length(Positions)}
            ]
    end.


%% Internal functions
index_term(Index, Field, Term, Value, Props) ->
    Payload = {index, Index, Field, Term, Value, Props},
    index_internal(Index, Field, Term, Payload).

index_internal(Index, Field, Term, Payload) ->
    IndexBin = riak_search_utils:to_binary(Index),
    FieldTermBin = riak_search_utils:to_binary([Field, ".", Term]),
    %% Run the operation...
    Obj = riak_object:new(IndexBin, FieldTermBin, Payload),
    RiakClient:put(Obj, 0).

truncate_list(QueryStart, QueryRows, List) ->
    %% Remove the first QueryStart results...
    case QueryStart =< length(List) of
        true  -> {_, List1} = lists:split(QueryStart, List);
        false -> List1 = []
    end,

    %% Only keep QueryRows results...
    case QueryRows =< length(List1) of
        true  -> {List2, _} = lists:split(QueryRows, List1);
        false -> List2 = List1
    end,

    %% Return.
    List2.


execute(OpList, IndexOrSchema) ->
    %% Get schema information...
    Schema = to_schema(IndexOrSchema),
    DefaultIndex = Schema:name(),
    DefaultField = Schema:default_field(),
    Facets = [{DefaultIndex, Schema:field_name(X)} || X <- Schema:facets()],
    
    %% Normalize, Optimize, and Expand Buckets.
    OpList1 = riak_search_preplan:preplan(OpList, DefaultIndex, DefaultField, Facets),

    %% Get the total number of terms and weight in query...
    {NumTerms, NumDocs, QueryNorm} = get_scoring_info(OpList1),

    %% Set up the operators. They automatically start when created...
    Ref = make_ref(),
    QueryProps = [{num_docs, NumDocs}],

    %% Start the query process ... 
    {ok, NumInputs} = riak_search_op:chain_op(OpList1, self(), Ref, QueryProps),
    #riak_search_ref { 
        id=Ref, termcount=NumTerms, 
        inputcount=NumInputs, querynorm=QueryNorm }.

collect_result(#riak_search_ref{inputcount=0}=SearchRef, _Timeout) ->
    {done, SearchRef};
collect_result(#riak_search_ref{id=Id, inputcount=InputCount}=SearchRef, Timeout) ->
    receive
        {results, Results, Id} ->
            {Results, SearchRef};
        {disconnect, Id} ->
            {[], SearchRef#riak_search_ref{inputcount=InputCount - 1}}
        after Timeout ->
             {error, timeout}
    end.

%% Gather results from all connections
collect_results(SearchRef, Timeout, Acc) ->
    M = collect_result(SearchRef, Timeout),
    case M of
        {done, _} ->
            sort_by_score(SearchRef, Acc);
        {[], Ref} ->
            collect_results(Ref, Timeout, Acc);
        {Results, Ref} ->
            collect_results(Ref, Timeout, Acc ++ Results);
        Error ->
            Error
    end.

to_schema(IndexOrSchema) ->
    case is_tuple(IndexOrSchema) andalso element(1, IndexOrSchema) == riak_solr_schema of
        true  -> 
            IndexOrSchema;
        false -> 
            {ok, Schema} = riak_solr_config:get_schema(IndexOrSchema),
            Schema
    end.

%% Return {NumTerms, NumDocs, QueryNorm}...
%% http://lucene.apache.org/java/2_4_0/api/org/apache/lucene/search/Similarity.html
get_scoring_info(Op) ->
    %% Get a list of scoring info...
    List = lists:flatten(get_scoring_info_1(Op)),
    case List /= [] of
        true ->
            %% Calculate NumTerms and NumDocs...
            NumTerms = length(List),
            NumDocs = lists:sum([NodeWeight || {NodeWeight, _} <- List]),

            %% Calculate the QueryNorm...
            F = fun({DocFrequency, Boost}, Acc) ->
                IDF = 1 + math:log((NumDocs + 1) / (DocFrequency + 1)),
                Acc + math:pow(IDF * Boost, 2)
            end,
            SumOfSquaredWeights = lists:foldl(F, 0, List),
            QueryNorm = 1 / math:pow(SumOfSquaredWeights, 0.5),

            %% Return.
            {NumTerms, NumDocs, QueryNorm};
        false ->
            {0, 0, 0}
    end.
get_scoring_info_1(Op) when is_record(Op, term) ->
    Weights = [X || {node_weight, _, X} <- Op#term.options],
    DocFrequency = hd(Weights ++ [0]),
    Boost = proplists:get_value(boost, Op#term.options, 1),
    [{DocFrequency, Boost}];
get_scoring_info_1(Op) when is_tuple(Op) ->
    get_scoring_info_1(element(2, Op));
get_scoring_info_1(Ops) ->
    [get_scoring_info_1(X) || X <- Ops].


sort_by_score(#riak_search_ref{querynorm=QNorm, termcount=TermCount}, Results) ->
    SortedResults = lists:sort(calculate_scores(QNorm, TermCount, Results)),
    [{Value, Props} || {_, Value, Props} <- SortedResults].

calculate_scores(QueryNorm, NumTerms, [{Value, Props}|Results]) ->
    ScoreList = proplists:get_value(score, Props),
    Coord = length(ScoreList) / NumTerms,
    Score = Coord * QueryNorm * lists:sum(ScoreList),
    NewProps = lists:keystore(score, 1, Props, {score, Score}),
    [{-1 * Score, Value, NewProps}|calculate_scores(QueryNorm, NumTerms, Results)];
calculate_scores(_, _, []) ->
    [].


%%%%%%%

<<<<<<< HEAD
optimize_query(OpList) ->
    G = query_as_graph(OpList),
    
    %% optimize_junction: AND, OR optimization
    JunctionOps = 
        digraph:out_neighbours(G, or_ops) ++
        digraph:out_neighbours(G, and_ops),
    io:format("JunctionOps = ~p~n", [JunctionOps]),

    lists:foreach(fun(JunctionNode) ->
        optimize_junction(G, JunctionNode)
    end, JunctionOps),
    
    OpList2 = graph_as_query(G, root, []),
    io:format("~n----original query OpList: ~n"),
    io:format("OpList  = ~p~n", [OpList]),
    io:format("~n----optimized query OpList: ~n"),
    io:format("OpList2 = ~p~n", [OpList2]),
    io:format("~n----~n"),
    [OpList2].

graph_as_query(G, Node, Acc) ->
    Out0 = digraph:out_neighbours(G, Node),
    case Node of
        and_ops -> Out = [];
        or_ops -> Out = [];
        not_ops -> Out = [];
        nodes -> Out = [];
        root -> Out = Out0;
        _ -> 
            case is_atom(Node) of
                true -> io:format("graph_as_query: unknown atom: ~p~n", [Node]),
                        Out = [];
                _ -> Out = Out0
            end
    end,
    
    case length(Out) of
        0 ->
            case Node of
                {multi_term, _NTerms, _TNode} ->
                    io:format("multi_term: ~p: ~p~n", [Node, Out]),
                    Node;
                and_ops -> [];
                or_ops -> [];
                not_ops -> [];
                nodes -> [];
                _ ->
                    io:format("0/Node = ~p~n", [Node]),
                    {unknown_node_type, Node}
            end;
        _ ->
            io:format("~p: n/Out = ~p~n", [Node, Out]),
            
            case Node of
                {lnot, _N} ->
                    io:format("lor: ~p: ~p~n", [Node, Out]),
                    Terms = lists:reverse(lists:map(fun(OutNode) ->
                        graph_as_query(G, OutNode, Acc)
                    end, Out)),
                    {lnot, Terms};
                {land, _N} ->
                    io:format("lor: ~p: ~p~n", [Node, Out]),
                    Terms = lists:reverse(lists:map(fun(OutNode) ->
                        graph_as_query(G, OutNode, Acc)
                    end, Out)),
                    {node, {land, Terms}, node()}; %% todo: real node?
                {lor, _N} ->
                    io:format("lor: ~p: ~p~n", [Node, Out]),
                    Terms = lists:reverse(lists:map(fun(OutNode) ->
                        io:format("lor: outnode = ~p~n", [OutNode]),
                        graph_as_query(G, OutNode, Acc)
                    end, Out)),
                    {node, {lor, Terms}, node()}; %% todo: real node?
                {term, {I, F, T}} ->
                    % todo: fix counts (until then, everyone has a 1 count)
                    % todo: fix faceting
                    NodeWeights = lists:reverse(lists:usort(lists:map(fun({node, N1}) ->
                        {node_weight, N1, 1}
                    end, Out))),
                    R = {term, {I, F, T}, [{facets, []}] ++ NodeWeights},
                    io:format("term: R = ~p~n", [R]),
                    R;
                root ->
                    io:format("root: ~p: ~p~n", [Node, Out]),
                    lists:foldl(fun(N, RAcc) ->
                        case graph_as_query(G, N, Acc) of
                            [] -> RAcc;
                            V -> RAcc ++ V
                        end
                    end, [], Out);
                _ ->
                    io:format("X? ~p: ~p~n", [Node, Out]),
                    {unknown_node_type, Node}
            end
    end.

optimize_junction(G, OrNode) ->
    io:format("optimize_junction(G, ~p)~n", [OrNode]),
    Terms0 = digraph:out_neighbours(G, OrNode),
    Terms = lists:filter(fun(E) ->
        case E of
            [] -> false;
            _ -> true
        end
    end, lists:map(fun(T0) ->
            case T0 of
                {term, _} ->
                    T0;
                _ -> []
            end
        end, Terms0)),
    io:format("Terms = ~p~n", [Terms]),
    L = lists:foldl(fun(T, Acc) ->
        io:format("optimize_junction: OrNode = ~p: T = ~p~n", [OrNode, T]),
        io:format("out_neighbours(G, T) = ~p~n", [digraph:out_neighbours(G, T)]),
        lists:map(fun(Node_N) ->
            case Node_N of
                {node, N} -> 
                    case proplists:is_defined(N, Acc) of
                        true ->
                            {N, TL} = proplists:lookup(N, Acc),
                            proplists:delete(N, Acc) ++ {N, lists:flatten(TL ++ [T])};
                        false -> Acc ++ {N, [T]}
                    end;
                _ -> Acc
            end
        end, digraph:out_neighbours(G, T))
    end, [], Terms),
    TCD = lists:sort(fun(A,B) ->
        {_Na, La} = A,
        {_Nb, Lb} = B,
        length(La) > length(Lb)
    end, L),
    io:format("TCD = ~p~n", [TCD]),
    lists:foreach(fun(N_NTerms) ->
        io:format("N_NTerms = ~p~n", [N_NTerms]),
        {Node, NodeTerms} = N_NTerms,
        RemTerms = lists:foldl(fun(RTerm, Acc) ->
            io:format("get_path(~p, ~p) = ~p~n", [OrNode, RTerm, digraph:get_path(G, OrNode, RTerm)]),
            case digraph:get_path(G, OrNode, RTerm) of
                false -> Acc;
                _ -> Acc ++ [RTerm]
            end
        end, [], NodeTerms),
        io:format("RemTerms = ~p~n", [RemTerms]),
        case RemTerms of
            [] -> skip;
            _ ->
                lists:foreach(fun(Nt) ->
                    digraph:del_path(G, OrNode, Nt),
                    digraph:del_vertex(G, Nt)
                end, RemTerms),
                Vtx = {multi_term, RemTerms, Node},
                digraph:add_vertex(G, Vtx),
                digraph:add_edge(G, OrNode, Vtx)
        end
    end, TCD),
    TCD.
=======
%% optimize_query(OpList) ->
%%     G = query_as_graph(OpList),
%%     %% optimize_junction: AND, OR optimization
%%     JunctionOps =
%%         digraph:out_neighbours(G, or_ops) ++
%%         digraph:out_neighbours(G, and_ops),
%%     io:format("JunctionOps = ~p~n", [JunctionOps]),

%%     lists:foreach(fun(JunctionNode) ->
%%         optimize_junction(G, JunctionNode)
%%     end, JunctionOps),

%%     OpList2 = graph_as_query(G, root, []),
%%     io:format("~n----original query OpList: ~n"),
%%     io:format("OpList  = ~p~n", [OpList]),
%%     io:format("~n----optimized query OpList: ~n"),
%%     io:format("OpList2 = ~p~n", [OpList2]),
%%     io:format("~n----~n"),
%%     [OpList2].

%% graph_as_query(G, Node, Acc) ->
%%     Out0 = digraph:out_neighbours(G, Node),
%%     case Node of
%%         and_ops -> Out = [];
%%         or_ops -> Out = [];
%%         not_ops -> Out = [];
%%         nodes -> Out = [];
%%         root -> Out = Out0;
%%         _ ->
%%             case is_atom(Node) of
%%                 true -> io:format("graph_as_query: unknown atom: ~p~n", [Node]),
%%                         Out = [];
%%                 _ -> Out = Out0
%%             end
%%     end,

%%     case length(Out) of
%%         0 ->
%%             case Node of
%%                 {multi_term, NTerms, TNode} ->
%%                     io:format("multi_term: ~p: ~p~n", [Node, Out]),
%%                     Node;
%%                 and_ops -> [];
%%                 or_ops -> [];
%%                 not_ops -> [];
%%                 nodes -> [];
%%                 _ ->
%%                     io:format("0/Node = ~p~n", [Node]),
%%                     {unknown_node_type, Node}
%%             end;
%%         _ ->
%%             io:format("~p: n/Out = ~p~n", [Node, Out]),

%%             case Node of
%%                 {lnot, _N} ->
%%                     io:format("lor: ~p: ~p~n", [Node, Out]),
%%                     Terms = lists:reverse(lists:map(fun(OutNode) ->
%%                         graph_as_query(G, OutNode, Acc)
%%                     end, Out)),
%%                     {lnot, Terms};
%%                 {land, _N} ->
%%                     io:format("lor: ~p: ~p~n", [Node, Out]),
%%                     Terms = lists:reverse(lists:map(fun(OutNode) ->
%%                         graph_as_query(G, OutNode, Acc)
%%                     end, Out)),
%%                     {node, {land, Terms}, node()}; %% todo: real node?
%%                 {lor, _N} ->
%%                     io:format("lor: ~p: ~p~n", [Node, Out]),
%%                     Terms = lists:reverse(lists:map(fun(OutNode) ->
%%                         io:format("lor: outnode = ~p~n", [OutNode]),
%%                         graph_as_query(G, OutNode, Acc)
%%                     end, Out)),
%%                     {node, {lor, Terms}, node()}; %% todo: real node?
%%                 {term, {I, F, T}} ->
%%                     % todo: fix counts (until then, everyone has a 1 count)
%%                     % todo: fix faceting
%%                     NodeWeights = lists:reverse(lists:usort(lists:map(fun({node, N1}) ->
%%                         {node_weight, N1, 1}
%%                     end, Out))),
%%                     R = {term, {I, F, T}, [{facets, []}] ++ NodeWeights},
%%                     io:format("term: R = ~p~n", [R]),
%%                     R;
%%                 root ->
%%                     io:format("root: ~p: ~p~n", [Node, Out]),
%%                     lists:foldl(fun(N, RAcc) ->
%%                         case graph_as_query(G, N, Acc) of
%%                             [] -> RAcc;
%%                             V -> RAcc ++ V
%%                         end
%%                     end, [], Out);
%%                 _ ->
%%                     io:format("X? ~p: ~p~n", [Node, Out]),
%%                     {unknown_node_type, Node}
%%             end
%%     end.

%% optimize_junction(G, OrNode) ->
%%     io:format("optimize_junction(G, ~p)~n", [OrNode]),
%%     Terms0 = digraph:out_neighbours(G, OrNode),
%%     Terms = lists:filter(fun(E) ->
%%         case E of
%%             [] -> false;
%%             _ -> true
%%         end
%%     end, lists:map(fun(T0) ->
%%             case T0 of
%%                 {term, _} ->
%%                     T0;
%%                 _ -> []
%%             end
%%         end, Terms0)),
%%     io:format("Terms = ~p~n", [Terms]),
%%     L = lists:foldl(fun(T, Acc) ->
%%         io:format("optimize_junction: OrNode = ~p: T = ~p~n", [OrNode, T]),
%%         io:format("out_neighbours(G, T) = ~p~n", [digraph:out_neighbours(G, T)]),
%%         lists:map(fun(Node_N) ->
%%             case Node_N of
%%                 {node, N} ->
%%                     case proplists:is_defined(N, Acc) of
%%                         true ->
%%                             {N, TL} = proplists:lookup(N, Acc),
%%                             proplists:delete(N, Acc) ++ {N, lists:flatten(TL ++ [T])};
%%                         false -> Acc ++ {N, [T]}
%%                     end;
%%                 _ -> Acc
%%             end
%%         end, digraph:out_neighbours(G, T))
%%     end, [], Terms),
%%     TCD = lists:sort(fun(A,B) ->
%%         {Na, La} = A,
%%         {Nb, Lb} = B,
%%         length(La) > length(Lb)
%%     end, L),
%%     io:format("TCD = ~p~n", [TCD]),
%%     lists:foreach(fun(N_NTerms) ->
%%         io:format("N_NTerms = ~p~n", [N_NTerms]),
%%         {Node, NodeTerms} = N_NTerms,
%%         RemTerms = lists:foldl(fun(RTerm, Acc) ->
%%             io:format("get_path(~p, ~p) = ~p~n", [OrNode, RTerm, digraph:get_path(G, OrNode, RTerm)]),
%%             case digraph:get_path(G, OrNode, RTerm) of
%%                 false -> Acc;
%%                 _ -> Acc ++ [RTerm]
%%             end
%%         end, [], NodeTerms),
%%         io:format("RemTerms = ~p~n", [RemTerms]),
%%         case RemTerms of
%%             [] -> skip;
%%             _ ->
%%                 lists:foreach(fun(Nt) ->
%%                     digraph:del_path(G, OrNode, Nt),
%%                     digraph:del_vertex(G, Nt)
%%                 end, RemTerms),
%%                 Vtx = {multi_term, RemTerms, Node},
%%                 digraph:add_vertex(G, Vtx),
%%                 digraph:add_edge(G, OrNode, Vtx)
%%         end
%%     end, TCD),
%%     TCD.
>>>>>>> 8b3a2f4b

%
% optimize_terms(Graph, RootNode)
%
% {lor, N} -> [ (T->N), ... ]
% to:
% {lor, N} -> [ MG({T0, T1, ...}, N), ... ]
%
%% optimize_terms(G, RootNode) ->
%%     Terms = digraph:out_neighbours(G, RootNode),
%%     io:format("terms: ~p~n", [Terms]),
%%     G.

query_as_graph(OpList) ->
    G = digraph:new(),
    digraph:add_vertex(G, root, "root"),
    digraph:add_vertex(G, nodes, "nodes"),
    digraph:add_vertex(G, or_ops, "or_ops"),
    digraph:add_vertex(G, and_ops, "and_ops"),
    digraph:add_vertex(G, not_ops, "not_ops"),
    digraph:add_edge(G, root, nodes, "has-property"),
    digraph:add_edge(G, root, or_ops, "has-property"),
    digraph:add_edge(G, root, and_ops, "has-property"),
    digraph:add_edge(G, root, not_ops, "has-property"),
    query_as_graph(OpList, root, 0, G),
    dump_graph(G),
    G.

query_as_graph(OpList, Parent, C0, G) ->
    case is_list(OpList) of
        true ->
            lists:foldl(fun(Op, C) ->
                case Op of
                    [L] ->
                        %%io:format("[L] / ~p~n", [L]),
                        query_as_graph(L, Parent, C, G),
                        C+1;
                    {node, {lor, N}, _Node} ->
                        %%io:format("[~p] lor: ~p~n", [Node, N]),
                        V = {lor, C},
                        digraph:add_vertex(G, V, "or"),
                        digraph:add_edge(G, Parent, V, "has-or"),
                        digraph:add_edge(G, or_ops, V, "has-member"),
                        query_as_graph(N, V, C+1, G)+1;
                    {node, {land, N}, _Node} ->
                        %%io:format("[~p] land: ~p~n", [Node, N]),
                        V = {land, C},
                        digraph:add_vertex(G, V, "and"),
                        digraph:add_edge(G, Parent, V, "has-and"),
                        digraph:add_edge(G, and_ops, V, "has-member"),
                        query_as_graph(N, V, C+1, G)+1;
                    {lnot, N} ->
                        %%io:format("lnot: ~p~n", [N]),
                        V = {lnot, C},
                        digraph:add_vertex(G, V, "not"),
                        digraph:add_edge(G, Parent, V, "has-not"),
                        digraph:add_edge(G, not_ops, V, "has-member"),
                        query_as_graph(N, V, C+1, G)+1;
                    {term, IFT, Props} ->
                        %%io:format("term, IFT = ~p, Props = ~p~n",
                        %%    [IFT, Props]),
                        V = {term, IFT},
                        digraph:add_vertex(G, V, "term"),
                        digraph:add_edge(G, Parent, V, "has-term"),
                        query_as_graph(Props, V, C+1, G)+1;
                    {facets, _} -> %% ignore facets for now
                        C;
                    {node_weight, N, _NodeCount} ->
                        %%io:format("~p: ~p (~p)~n", [Parent, N, NodeCount]),
                        V = {node, N},
                        case lists:keysearch(N, 2, digraph:vertices(G)) of
                            false ->
                                digraph:add_vertex(G, V, "node"),
                                digraph:add_edge(G, nodes, V, "has-member");
                            _ -> skip
                        end,
                        digraph:add_edge(G, Parent, V, "has-location"),
                        C+1;
                    X ->
                        io:format("query_as_graph: Unknown node type: ~p~n", [X])
                end end, C0, OpList);
        false ->
            query_as_graph([OpList], Parent, C0, G)
    end.

dump_graph(G) ->
    dump_graph(G, root).

dump_graph(G, StartNode) ->
    dump_graph(G, StartNode, 1).

dump_graph(G, Parent, Tabs) ->
    lists:map(fun(Node) ->
        tab_n(Tabs),
        case length(digraph:out_neighbours(G, Node)) > 0 of
            true ->
                io:format("(~p) ~p~n", [Parent, Node]);
            false ->
                io:format("~p~n", [Node])
        end,
        case is_atom(Parent) andalso Parent /= root of
            true -> skip;
            _ -> dump_graph(G, Node, Tabs+2)
        end
    end, digraph:out_neighbours(G, Parent)),
    ok.

tab_n(Tabs) ->
    lists:map(fun(_) -> io:format("  ") end, lists:seq(0,Tabs)).<|MERGE_RESOLUTION|>--- conflicted
+++ resolved
@@ -369,167 +369,6 @@
 
 %%%%%%%
 
-<<<<<<< HEAD
-optimize_query(OpList) ->
-    G = query_as_graph(OpList),
-    
-    %% optimize_junction: AND, OR optimization
-    JunctionOps = 
-        digraph:out_neighbours(G, or_ops) ++
-        digraph:out_neighbours(G, and_ops),
-    io:format("JunctionOps = ~p~n", [JunctionOps]),
-
-    lists:foreach(fun(JunctionNode) ->
-        optimize_junction(G, JunctionNode)
-    end, JunctionOps),
-    
-    OpList2 = graph_as_query(G, root, []),
-    io:format("~n----original query OpList: ~n"),
-    io:format("OpList  = ~p~n", [OpList]),
-    io:format("~n----optimized query OpList: ~n"),
-    io:format("OpList2 = ~p~n", [OpList2]),
-    io:format("~n----~n"),
-    [OpList2].
-
-graph_as_query(G, Node, Acc) ->
-    Out0 = digraph:out_neighbours(G, Node),
-    case Node of
-        and_ops -> Out = [];
-        or_ops -> Out = [];
-        not_ops -> Out = [];
-        nodes -> Out = [];
-        root -> Out = Out0;
-        _ -> 
-            case is_atom(Node) of
-                true -> io:format("graph_as_query: unknown atom: ~p~n", [Node]),
-                        Out = [];
-                _ -> Out = Out0
-            end
-    end,
-    
-    case length(Out) of
-        0 ->
-            case Node of
-                {multi_term, _NTerms, _TNode} ->
-                    io:format("multi_term: ~p: ~p~n", [Node, Out]),
-                    Node;
-                and_ops -> [];
-                or_ops -> [];
-                not_ops -> [];
-                nodes -> [];
-                _ ->
-                    io:format("0/Node = ~p~n", [Node]),
-                    {unknown_node_type, Node}
-            end;
-        _ ->
-            io:format("~p: n/Out = ~p~n", [Node, Out]),
-            
-            case Node of
-                {lnot, _N} ->
-                    io:format("lor: ~p: ~p~n", [Node, Out]),
-                    Terms = lists:reverse(lists:map(fun(OutNode) ->
-                        graph_as_query(G, OutNode, Acc)
-                    end, Out)),
-                    {lnot, Terms};
-                {land, _N} ->
-                    io:format("lor: ~p: ~p~n", [Node, Out]),
-                    Terms = lists:reverse(lists:map(fun(OutNode) ->
-                        graph_as_query(G, OutNode, Acc)
-                    end, Out)),
-                    {node, {land, Terms}, node()}; %% todo: real node?
-                {lor, _N} ->
-                    io:format("lor: ~p: ~p~n", [Node, Out]),
-                    Terms = lists:reverse(lists:map(fun(OutNode) ->
-                        io:format("lor: outnode = ~p~n", [OutNode]),
-                        graph_as_query(G, OutNode, Acc)
-                    end, Out)),
-                    {node, {lor, Terms}, node()}; %% todo: real node?
-                {term, {I, F, T}} ->
-                    % todo: fix counts (until then, everyone has a 1 count)
-                    % todo: fix faceting
-                    NodeWeights = lists:reverse(lists:usort(lists:map(fun({node, N1}) ->
-                        {node_weight, N1, 1}
-                    end, Out))),
-                    R = {term, {I, F, T}, [{facets, []}] ++ NodeWeights},
-                    io:format("term: R = ~p~n", [R]),
-                    R;
-                root ->
-                    io:format("root: ~p: ~p~n", [Node, Out]),
-                    lists:foldl(fun(N, RAcc) ->
-                        case graph_as_query(G, N, Acc) of
-                            [] -> RAcc;
-                            V -> RAcc ++ V
-                        end
-                    end, [], Out);
-                _ ->
-                    io:format("X? ~p: ~p~n", [Node, Out]),
-                    {unknown_node_type, Node}
-            end
-    end.
-
-optimize_junction(G, OrNode) ->
-    io:format("optimize_junction(G, ~p)~n", [OrNode]),
-    Terms0 = digraph:out_neighbours(G, OrNode),
-    Terms = lists:filter(fun(E) ->
-        case E of
-            [] -> false;
-            _ -> true
-        end
-    end, lists:map(fun(T0) ->
-            case T0 of
-                {term, _} ->
-                    T0;
-                _ -> []
-            end
-        end, Terms0)),
-    io:format("Terms = ~p~n", [Terms]),
-    L = lists:foldl(fun(T, Acc) ->
-        io:format("optimize_junction: OrNode = ~p: T = ~p~n", [OrNode, T]),
-        io:format("out_neighbours(G, T) = ~p~n", [digraph:out_neighbours(G, T)]),
-        lists:map(fun(Node_N) ->
-            case Node_N of
-                {node, N} -> 
-                    case proplists:is_defined(N, Acc) of
-                        true ->
-                            {N, TL} = proplists:lookup(N, Acc),
-                            proplists:delete(N, Acc) ++ {N, lists:flatten(TL ++ [T])};
-                        false -> Acc ++ {N, [T]}
-                    end;
-                _ -> Acc
-            end
-        end, digraph:out_neighbours(G, T))
-    end, [], Terms),
-    TCD = lists:sort(fun(A,B) ->
-        {_Na, La} = A,
-        {_Nb, Lb} = B,
-        length(La) > length(Lb)
-    end, L),
-    io:format("TCD = ~p~n", [TCD]),
-    lists:foreach(fun(N_NTerms) ->
-        io:format("N_NTerms = ~p~n", [N_NTerms]),
-        {Node, NodeTerms} = N_NTerms,
-        RemTerms = lists:foldl(fun(RTerm, Acc) ->
-            io:format("get_path(~p, ~p) = ~p~n", [OrNode, RTerm, digraph:get_path(G, OrNode, RTerm)]),
-            case digraph:get_path(G, OrNode, RTerm) of
-                false -> Acc;
-                _ -> Acc ++ [RTerm]
-            end
-        end, [], NodeTerms),
-        io:format("RemTerms = ~p~n", [RemTerms]),
-        case RemTerms of
-            [] -> skip;
-            _ ->
-                lists:foreach(fun(Nt) ->
-                    digraph:del_path(G, OrNode, Nt),
-                    digraph:del_vertex(G, Nt)
-                end, RemTerms),
-                Vtx = {multi_term, RemTerms, Node},
-                digraph:add_vertex(G, Vtx),
-                digraph:add_edge(G, OrNode, Vtx)
-        end
-    end, TCD),
-    TCD.
-=======
 %% optimize_query(OpList) ->
 %%     G = query_as_graph(OpList),
 %%     %% optimize_junction: AND, OR optimization
@@ -688,7 +527,7 @@
 %%         end
 %%     end, TCD),
 %%     TCD.
->>>>>>> 8b3a2f4b
+
 
 %
 % optimize_terms(Graph, RootNode)
