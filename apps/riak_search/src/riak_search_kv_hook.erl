--- conflicted
+++ resolved
@@ -198,10 +198,6 @@
     %% If all ok, remove the old entries and index the new
     remove_old_entries(RiakClient, SearchClient, Index, DocId),
 
-<<<<<<< HEAD
-    %% Store the indexed_doc for next time
-    riak_indexed_doc:put(RiakClient, NewIdxDoc).
-=======
     case NewIdxDoc of
         deleted ->
             riak_indexed_doc:delete(RiakClient, Index, DocId);
@@ -211,7 +207,6 @@
             SearchClient:index_terms(Postings),
             riak_indexed_doc:put(RiakClient, NewIdxDoc)
     end.
->>>>>>> 8c463111
 
 %% Remove any old index entries if they exist
 -spec remove_old_entries(riak_client(), search_client(), index(), docid()) -> ok.
