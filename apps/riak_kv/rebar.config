--- conflicted
+++ resolved
@@ -3,20 +3,10 @@
 {lib_dirs, [".."]}.
 
 {deps, [
-<<<<<<< HEAD
-        {erlang_js, "0.*", {hg, "http://bitbucket.org/basho/erlang_js erlang_js", "erlang_js-0.2"}},
+        {erlang_js, "0.*",
+         {hg, "http://bitbucket.org/basho/erlang_js erlang_js", "erlang_js-0.2"}},
         {webmachine, "1.*", {hg, "http://bitbucket.org/basho/webmachine", "tip"}},
-        {ebloom, "2", {hg, "http://bitbucket.org/basho/ebloom", "RELEASE_2"}},
-        {riakc, ".*", {hg, "http://bitbucket.org/basho/riak-erlang-client riakc", "tip"}}
-       ]}.
-=======
-        {erlang_js, ".*", {hg, "http://hg.basho.com/erlang_js", "tip"}},
-        {webmachine, "1.*", {hg, "http://hg.basho.com/webmachine", "tip"}},
-        {bitcask, ".*", 
-         {hg, "ssh://hg@bitbucket.org/basho/bitcask", "tip"}},
-        {riakc, ".*", 
-         {hg, "ssh://hg@bitbucket.org/basho/riak-erlang-client riakc", "tip"}},
-        {ebloom, ".*", {hg, "http://hg.basho.com/ebloom", "tip"}}
-
-       ]}.
->>>>>>> 6d92d0bd
+        {riakc, ".*", {hg, "http://bitbucket.org/basho/riak-erlang-client riakc", "tip"}},
+        {bitcask, ".*", {hg, "ssh://hg@bitbucket.org/basho/bitcask", "tip"}},
+        {ebloom, "2", {hg, "http://bitbucket.org/basho/ebloom", "RELEASE_2"}}
+       ]}.