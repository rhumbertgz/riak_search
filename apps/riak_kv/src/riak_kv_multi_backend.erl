--- conflicted
+++ resolved
@@ -150,10 +150,6 @@
     end,
     [F(X) || X <- State#state.backends],
     Extra.
-<<<<<<< HEAD
-
-=======
->>>>>>> 73b6ae9e
 
 % Given a Bucket name and the State, return the
 % backend definition. (ie: {Name, Module, SubState})
