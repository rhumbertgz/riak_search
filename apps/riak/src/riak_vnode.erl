--- conflicted
+++ resolved
@@ -111,20 +111,11 @@
             error_logger:error_msg("Error storing handoff obj: ~p~n", [Err])
     end,
     {next_state,active,StateData,?TIMEOUT};
-<<<<<<< HEAD
 active({map, ClientPid, QTerm, BKey, KeyData}, StateData) ->
     NewState = do_map(ClientPid,QTerm,BKey,KeyData,StateData,self()),
     {next_state,active,NewState,?TIMEOUT};
-active(handoff_complete, StateData=#state{idx=Idx}) ->
-    global:del_lock({handoff_token, {node(), Idx}}),
-=======
-active({map, ClientPid, QTerm, BKey, KeyData},
-       StateData=#state{mapcache=Cache,mod=Mod,modstate=ModState}) ->
-    do_map(ClientPid,QTerm,BKey,KeyData,Cache,Mod,ModState,self()),
-    {next_state,active,StateData,?TIMEOUT};
 active(handoff_complete, StateData=#state{idx=Idx,handoff_token=HT}) ->
     global:del_lock({HT, {node(), Idx}}),
->>>>>>> 923b1877
     hometest(StateData);
 active({put, FSM_pid, BKey, RObj, ReqID, FSMTime},
        StateData=#state{idx=Idx,mapcache=Cache,handoff_q=HQ0}) ->
