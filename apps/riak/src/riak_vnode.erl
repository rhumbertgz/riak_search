--- conflicted
+++ resolved
@@ -78,25 +78,10 @@
     end.
 
 %% @private
-<<<<<<< HEAD
-send_diff_objs(TargetNode,DiffList,
-               StateData=#state{mod=Mod,modstate=ModState}) ->
-    % send each obj (BKey) in difflist to targetnode
-    % return a state with waiting_diffobjs populated
-    Sent = [K || K <- [send_diff_obj(TargetNode,BKey,Mod,ModState)
-                       || BKey <- DiffList], K /= nop],
-    StateData#state{waiting_diffobjs=Sent}.
-send_diff_obj(TargetNode,BKey,Mod,ModState) ->
-    case Mod:get(ModState,BKey) of
-        {ok,BinObj} ->
-            gen_fsm:send_event(TargetNode, {diffobj,{BKey,BinObj,self()}}),
-            BKey;
-=======
 do_list_handoff(TargetNode, BKeyList, StateData=#state{idx=Idx}) ->
     case BKeyList of
         [] ->
             delete_and_exit(StateData);
->>>>>>> ac7d0f2b
         _ ->
             {HQ,TO} = case riak_handoff_sender:start_link(TargetNode, Idx, all) of
                 {ok, _Pid} -> {[], ?TIMEOUT};
@@ -105,115 +90,11 @@
             {next_state,active,StateData#state{handoff_q=HQ},TO}
     end.
 
-<<<<<<< HEAD
-%%%%%%%%%% in merk_waiting state, we have sent a merkle tree to the
-%%%%%%%%%% home vnode, and are waiting for a list of different objects
-merk_waiting({get_binary,_BKey}, _From, StateData) ->
-    {reply,{error, wrong_state},active,StateData,?TIMEOUT};
-merk_waiting(list, _From, StateData) ->
-    {reply,{error, wrong_state},active,StateData,?TIMEOUT}.
-merk_waiting(timeout, StateData) ->
-    % didn't get a response to our merkle tree, switch back to active mode
-    {next_state,active,StateData#state{waiting_diffobjs=[]},?TIMEOUT};
-merk_waiting(merk_nodiff, StateData0=#state{waiting_diffobjs=WD,
-                                            mod=Mod,modstate=ModState}) ->
-    % the far side is home and has all of the objects, cleanup time
-    StateData = StateData0#state{waiting_diffobjs=[]},
-    [Mod:delete(ModState, BKey) || BKey <- WD],
-    case Mod:list(ModState) of
-        [] ->
-            Mod:stop(ModState),
-            {stop,normal,StateData};
-        _ ->
-            hometest(StateData)
-    end;
-merk_waiting({merk_diff,TargetVNode,DiffList}, StateData0) ->
-    StateData = send_diff_objs(TargetVNode,DiffList,StateData0),
-    {next_state,waiting_diffobjs,StateData,?TIMEOUT};
-merk_waiting({diffobj,{_BKey,_BinObj,_RemNode}}, StateData) ->
-    hometest(StateData);
-merk_waiting({map, ClientPid, QTerm, BKey, KeyData}, StateData) ->
-    NewState = do_map(ClientPid,QTerm,BKey,KeyData,StateData,self()),
-    {next_state,merk_waiting,NewState,?TIMEOUT};
-merk_waiting({put, FSM_pid, _BKey, _RObj, ReqID, _FSMTime},
-             StateData=#state{idx=Idx}) ->
-    gen_fsm:send_event(FSM_pid, {fail, Idx, ReqID}),
-    {next_state,merk_waiting,StateData,?TIMEOUT};
-merk_waiting({get, FSM_pid, BKey, ReqID}, StateData) ->
-    do_get(FSM_pid, BKey, ReqID, StateData),
-    {next_state,merk_waiting,StateData,?TIMEOUT};
-merk_waiting({vnode_merkle, {_RemoteVN,_Merkle,_ObjList}}, StateData) ->
-    hometest(StateData);
-merk_waiting({list_bucket, FSM_pid, Bucket, ReqID},
-             StateData=#state{mod=Mod,modstate=ModState,idx=Idx}) ->
-    do_list_bucket(FSM_pid,ReqID,Bucket,Mod,ModState,Idx),
-    {next_state,merk_waiting,StateData,?TIMEOUT};
-merk_waiting({delete, From, BKey, ReqID}, StateData=#state{mapcache=Cache}) ->
-    do_delete(From, BKey, ReqID, StateData),
-    {next_state,
-     merk_waiting,StateData#state{mapcache=orddict:erase(BKey,Cache)},?TIMEOUT};
-merk_waiting(_OtherMessage,StateData) ->
-    {next_state,merk_waiting,StateData,?TIMEOUT}.
-
-%%%%%%%%%% in waiting_diffobjs state, we have sent a list of diff objs to the
-%%%%%%%%%% home vnode, and are waiting to hear that they've been handled
-waiting_diffobjs({get_binary,_BKey}, _From, StateData) ->
-    {reply,{error, wrong_state},active,StateData,?TIMEOUT};
-waiting_diffobjs(list, _From, StateData) ->
-    {reply,{error, wrong_state},active,StateData,?TIMEOUT}.
-waiting_diffobjs(timeout, StateData) ->
-    {next_state,active,StateData#state{waiting_diffobjs=[]},?TIMEOUT};
-waiting_diffobjs({resolved_diffobj,K},
-         StateData0=#state{waiting_diffobjs=WD0,mod=Mod,modstate=ModState})->
-    WD = lists:delete(K,WD0),
-    Mod:delete(ModState, K),
-    StateData = StateData0#state{waiting_diffobjs=WD},
-    case WD of
-        [] -> % resolved all the intended diff objects
-            hometest(StateData);
-        _ -> % some left, keep waiting
-            {next_state,waiting_diffobjs,StateData,?TIMEOUT}
-    end;
-waiting_diffobjs(merk_nodiff, StateData) ->
-    % got merkle reply at a very strange time
-    % jump into active mode to handle some requests before trying again
-    {next_state,active,StateData#state{waiting_diffobjs=[]},?TIMEOUT};
-waiting_diffobjs({merk_diff,_TargetNode,_DiffList}, StateData) ->
-    % got merkle reply at a very strange time
-    % jump into active mode to handle some requests before trying again
-    {next_state,active,StateData#state{waiting_diffobjs=[]},?TIMEOUT};
-waiting_diffobjs({diffobj,{_BKey,_BinObj,_RemNode}}, StateData) ->
-    hometest(StateData);
-waiting_diffobjs({map, ClientPid, QTerm, BKey, KeyData}, StateData) ->
-    NewState = do_map(ClientPid,QTerm,BKey,KeyData,StateData,self()),
-    {next_state,waiting_diffobjs,NewState,?TIMEOUT};
-waiting_diffobjs({put, FSM_pid, _BKey, _RObj, ReqID, _FSMTime},
-                 StateData=#state{idx=Idx}) ->
-    gen_fsm:send_event(FSM_pid, {fail, Idx, ReqID}),
-    {next_state,waiting_diffobjs,StateData,?TIMEOUT};
-waiting_diffobjs({get, FSM_pid, BKey, ReqID}, StateData) ->
-    do_get(FSM_pid, BKey, ReqID, StateData),
-    {next_state,waiting_diffobjs,StateData,?TIMEOUT};
-waiting_diffobjs({vnode_merkle, {_RemoteVN,_Merkle,_ObjList}}, StateData) ->
-    hometest(StateData);
-waiting_diffobjs({list_bucket, FSM_pid, Bucket, ReqID},
-                 StateData=#state{mod=Mod,modstate=ModState,idx=Idx}) ->
-    do_list_bucket(FSM_pid,ReqID,Bucket,Mod,ModState,Idx),
-    {next_state,waiting_diffobjs,StateData,?TIMEOUT};
-waiting_diffobjs({delete, From, BKey, ReqID},
-                 StateData=#state{mapcache=Cache}) ->
-    do_delete(From, BKey, ReqID, StateData),
-    {next_state,waiting_diffobjs,
-     StateData#state{mapcache=orddict:erase(BKey,Cache)},?TIMEOUT};
-waiting_diffobjs(_OtherMessage,StateData) ->
-    {next_state,waiting_diffobjs,StateData,?TIMEOUT}.
-=======
 %% @private
 delete_and_exit(StateData=#state{idx=Idx, mod=Mod, modstate=ModState}) ->
     ok = Mod:drop(ModState),
     gen_server:cast(riak_vnode_master, {add_exclusion, Idx}),
     {stop, normal, StateData}.
->>>>>>> ac7d0f2b
 
 %%%%%%%%%% in active state, we process normal client requests
 active({get_binary,BKey}, _From, StateData=#state{mod=Mod,modstate=ModState}) ->
@@ -230,19 +111,12 @@
             error_logger:error_msg("Error storing handoff obj: ~p~n", [Err])
     end,
     {next_state,active,StateData,?TIMEOUT};
-<<<<<<< HEAD
 active({map, ClientPid, QTerm, BKey, KeyData}, StateData) ->
     NewState = do_map(ClientPid,QTerm,BKey,KeyData,StateData,self()),
     {next_state,active,NewState,?TIMEOUT};
-=======
-active({map, ClientPid, QTerm, BKey, KeyData},
-       StateData=#state{mapcache=Cache,mod=Mod,modstate=ModState}) ->
-    do_map(ClientPid,QTerm,BKey,KeyData,Cache,Mod,ModState,self()),
-    {next_state,active,StateData,?TIMEOUT};
 active(handoff_complete, StateData=#state{idx=Idx}) ->
     global:del_lock({handoff_token, {node(), Idx}}),
     hometest(StateData);
->>>>>>> ac7d0f2b
 active({put, FSM_pid, BKey, RObj, ReqID, FSMTime},
        StateData=#state{idx=Idx,mapcache=Cache,handoff_q=HQ0}) ->
     HQ = case HQ0 of
@@ -387,18 +261,6 @@
     gen_fsm:send_event(ClientPid, Reply),
     NewState.
 
-<<<<<<< HEAD
-do_merkle(Me,RemoteVN,RemoteMerkle,ObjList,StateData) ->
-    % given a RemoteMerkle over the ObjList from RemoteVN
-    % determine which elements in ObjList we differ on
-    MyMerkle = make_merk(StateData,ObjList),
-    case merkerl:diff(MyMerkle,RemoteMerkle) of
-        [] -> gen_fsm:send_event(RemoteVN,merk_nodiff);
-        DiffList -> gen_fsm:send_event(RemoteVN,{merk_diff,Me,DiffList})
-    end.
-
-=======
->>>>>>> ac7d0f2b
 %% @private
 syntactic_put_merge(Mod, ModState, BKey, Obj1, ReqId) ->
     case Mod:get(ModState, BKey) of
@@ -414,6 +276,17 @@
     end.
 
 %% @private
+get_merkle(_State=#state{mod=Mod,modstate=ModState}) ->
+    KeyList = Mod:list(ModState),
+    Merk0 = merkerl:build_tree([]),
+    get_merk(Mod,ModState,KeyList,Merk0).
+%% @private
+get_merk(_Mod,_ModState,[],Merk) -> Merk;
+get_merk(Mod,ModState,[BKey|KeyList],Merk) ->
+    V = Mod:get(ModState,BKey), % normally, V = {ok,BinObj}
+    get_merk(Mod,ModState,KeyList,merkerl:insert({BKey,erlang:phash2(V)},Merk)).
+
+%% @private
 get_vclocks(KeyList,_State=#state{mod=Mod,modstate=ModState}) ->
     [{BKey, get_vclock(BKey,Mod,ModState)} || BKey <- KeyList].
 %% @private
@@ -431,6 +304,9 @@
 code_change(_OldVsn, StateName, State, _Extra) -> {ok, StateName, State}.
 
 %% @private
+handle_event({get_merkle, From}, StateName, State) ->
+    gen_server2:reply(From, get_merkle(State)),
+    {next_state, StateName, State, ?TIMEOUT};
 handle_event({get_vclocks, From, KeyList}, StateName, State) ->
     gen_server2:reply(From, get_vclocks(KeyList, State)),
     {next_state, StateName, State, ?TIMEOUT};
