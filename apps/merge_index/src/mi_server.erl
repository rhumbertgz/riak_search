--- conflicted
+++ resolved
@@ -383,60 +383,26 @@
     %% Return...
     {reply, ok, State#state { locks=NewLocks1 }};
 
-<<<<<<< HEAD
 handle_call({fold, FoldFun, Acc}, _From, State) ->
-    #state { indexes=Indexes, fields=Fields, terms=Terms, buffers=Buffers, segments=Segments } = State,
-    
-    %% Reverse the incdexes. Normally, they map "Value" to ID.  The
-    %% invert/1 command returns a gbtree mapping ID to "Value".
-    InvertedIndexes = mi_incdex:invert(Indexes),
-    InvertedFields = mi_incdex:invert(Fields),
-    InvertedTerms = mi_incdex:invert(Terms),
-
-    %% Create the fold function.  
-
-    %% Optimize by caching the last set of IndexID / FieldID / TermID
-    %% lookups, as we will hit a lot of the same values in a
-    %% row. LookupFun makes this easier.  LastPair is the last {ID,
-    %% Value} tuple, or 'none'.
-    LookupFun = fun(ID, LastPair, Tree) ->
-        case LastPair of
-            {ID, Value} ->
-                {Value, {ID, Value}};
-            _ -> 
-                {value, Value} = gb_trees:lookup(ID, Tree),
-                {Value, {ID, Value}}
-        end
-    end,
+    #state { buffers=Buffers, segments=Segments } = State,
 
     %% Wrap the FoldFun so that we have a chance to do IndexID /
     %% FieldID / TermID lookups
-    WrappedFun = fun({IFT, Value, Props, TS}, {AccIn, LastIndexLookup, LastFieldLookup, LastTermLookup}) ->
-        %% Look up the Index, Field, and Term...
-        {IndexID, FieldID, TermID} = mi_utils:ift_unpack(IFT),
+    WrappedFun = fun({IFT, Value, Props, TS}, {AccIn, LastIFT, LastIndex, LastField, LastTerm}) ->
+        %% Possibly re-use the last IFT result, or look up if it has changed.
+        case LastIFT of
+            IFT -> 
+                Index = LastIndex,
+                Field = LastField,
+                Term = LastTerm;
+            _ ->
+                {Index, Field, Term} = mi_ift_server:reverse_ift(IFT)
+        end,
         
-        %% Either re-use last
-        {Index, IndexLookup} = LookupFun(IndexID, LastIndexLookup, InvertedIndexes),
-        {Field, FieldLookup} = LookupFun(FieldID, LastFieldLookup, InvertedFields),
-        {Term, TermLookup} = LookupFun(TermID, LastTermLookup, InvertedTerms),
-
         %% Call the fold function...
         NewAccIn = FoldFun(Index, Field, Term, Value, Props, TS, AccIn),
-        {NewAccIn, IndexLookup, FieldLookup, TermLookup}
-    end,
-=======
-handle_call({fold, Fun, Acc}, _From, State) ->
-    #state { buffers=Buffers, segments=Segments } = State,
-
-    %% Create the fold function.
-    WrappedFun = fun({IFT, Value, Props, TS}, AccIn) ->
-                         %% Look up the Index, Field, and Term...
-                         {Index, Field, Term} = mi_ift_server:reverse_ift(IFT),
-
-                         %% Call the fold function...
-                         Fun(Index, Field, Term, Value, Props, TS, AccIn)
-                 end,
->>>>>>> 9ff2e8fd
+        {NewAccIn, IFT, Index, Field, Term}
+    end,
 
     %% Assemble the group iterator...
     BufferIterators = [mi_buffer:iterator(X) || X <- Buffers],
@@ -444,16 +410,11 @@
     GroupIterator = build_group_iterator(BufferIterators ++ SegmentIterators),
 
     %% Fold over everything...
-    {NewAcc, _, _, _} = fold(WrappedFun, {Acc, none, none, none}, GroupIterator()),
-
-<<<<<<< HEAD
+    {NewAcc, _, _, _, _} = fold(WrappedFun, {Acc, none, none, none, none}, GroupIterator()),
+
     %% Reply...
     {reply, {ok, NewAcc}, State};
     
-=======
-    {reply, {ok, Acc2}, State};
-
->>>>>>> 9ff2e8fd
 handle_call(is_empty, _From, State) ->
     IsEmpty = mi_ift_server:term_count() == 0,
     {reply, IsEmpty, State};
